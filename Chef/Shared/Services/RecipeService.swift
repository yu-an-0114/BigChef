--- conflicted
+++ resolved
@@ -117,27 +117,6 @@
     private static func generateRecipeUsingFallback(request: RecognizedFoodRecipeRequest) async throws -> SuggestRecipeResponse {
         print("🔄 使用備用方案生成 \(request.recognizedFoodName) 的食譜")
 
-<<<<<<< HEAD
-        let sanitizedDishName = sanitizeDishName(request.recognizedFoodName)
-
-        let preferredIngredients = request.recognizedIngredients
-            .map { $0.trimmingCharacters(in: .whitespacesAndNewlines) }
-            .filter { !$0.isEmpty }
-
-        let preferredEquipment = request.recognizedEquipment
-            .map { $0.trimmingCharacters(in: .whitespacesAndNewlines) }
-            .filter { !$0.isEmpty }
-
-        print("🛠️ 備用食譜請求 -> 菜名：\(sanitizedDishName)")
-
-        let fallbackRequest = GenerateRecipeByNameRequest(
-            dish_name: sanitizedDishName,
-            preferred_ingredients: preferredIngredients,
-            excluded_ingredients: [],
-            preferred_equipment: preferredEquipment,
-            preference: GenerateRecipeByNameRequest.GeneratePreference(
-                cooking_method: inferCookingMethod(from: sanitizedDishName),
-=======
         let timestamp = Date().timeIntervalSince1970
         let cacheBuster = String(format: "%.0f", timestamp)
 
@@ -148,7 +127,6 @@
             preferred_equipment: request.recognizedEquipment,
             preference: GenerateRecipeByNameRequest.GeneratePreference(
                 cooking_method: "製作 \(request.recognizedFoodName)",
->>>>>>> 7095f2f3
                 doneness: nil,
                 serving_size: "\(request.servings)人份"
             )
@@ -159,10 +137,14 @@
 
     // MARK: - 食譜生成 async 函式
     static func generateRecipe(using request: SuggestRecipeRequest) async throws -> SuggestRecipeResponse {
-<<<<<<< HEAD
-        let preferredIngredients = request.available_ingredients
+        let timestamp = Date().timeIntervalSince1970
+        let cacheBuster = String(format: "%.0f", timestamp)
+
+        var preferredIngredients = request.available_ingredients
             .map { $0.name }
             .filter { !$0.trimmingCharacters(in: .whitespacesAndNewlines).isEmpty }
+
+        preferredIngredients.append("timestamp_\(cacheBuster)")
 
         let preferredEquipment = request.available_equipment
             .map { $0.name }
@@ -217,104 +199,6 @@
             return "\(ingredient)創意料理"
         default:
             return "AI 創意料理"
-        }
-    }
-
-    private static func sanitizeDishName(_ name: String) -> String {
-        var sanitized = name.trimmingCharacters(in: .whitespacesAndNewlines)
-
-        let prefixes = ["製作", "製備", "準備", "如何製作", "怎麼做", "做"]
-        for prefix in prefixes {
-            if sanitized.hasPrefix(prefix) {
-                sanitized = String(sanitized.dropFirst(prefix.count))
-                break
-            }
-        }
-
-        sanitized = sanitized.trimmingCharacters(in: .whitespacesAndNewlines)
-
-        if sanitized.hasPrefix("的") {
-            sanitized = String(sanitized.dropFirst())
-        }
-
-        return sanitized.isEmpty ? name : sanitized
-    }
-
-    private static func inferCookingMethod(from dishName: String) -> String? {
-        let trimmedName = dishName.trimmingCharacters(in: .whitespacesAndNewlines)
-
-        let orderedMethods = [
-            "涼拌", "紅燒", "乾煎", "清蒸", "油炸", "慢燉", "清燉", "燉", "煮", "炒", "煎", "烤", "蒸", "炸", "燜", "滷", "拌"
-        ]
-
-        for method in orderedMethods {
-            if trimmedName.contains(method) {
-                return method
-            }
-=======
-        let timestamp = Date().timeIntervalSince1970
-        let cacheBuster = String(format: "%.0f", timestamp)
-
-        var preferredIngredients = request.available_ingredients
-            .map { $0.name }
-            .filter { !$0.trimmingCharacters(in: .whitespacesAndNewlines).isEmpty }
-
-        preferredIngredients.append("timestamp_\(cacheBuster)")
-
-        let preferredEquipment = request.available_equipment
-            .map { $0.name }
-            .filter { !$0.trimmingCharacters(in: .whitespacesAndNewlines).isEmpty }
-
-        let excludedIngredients = request.preference.dietary_restrictions
-
-        let cookingMethod = request.preference.cooking_method == "一般烹調" ? nil : request.preference.cooking_method
-
-        let derivedDishName = deriveDishName(from: request)
-
-        let generateRequest = GenerateRecipeByNameRequest(
-            dish_name: derivedDishName,
-            preferred_ingredients: preferredIngredients,
-            excluded_ingredients: excludedIngredients,
-            preferred_equipment: preferredEquipment,
-            preference: GenerateRecipeByNameRequest.GeneratePreference(
-                cooking_method: cookingMethod,
-                doneness: nil,
-                serving_size: request.preference.serving_size
-            )
-        )
-
-        print("🛠️ 轉換食譜請求 -> 目標菜名：\(generateRequest.dish_name)")
-
-        if let description = request.preference.recipe_description,
-           !description.trimmingCharacters(in: .whitespacesAndNewlines).isEmpty {
-            print("📝 使用者需求描述：\(description)")
-        }
-
-        return try await generateRecipeByName(using: generateRequest)
-    }
-
-    private static func deriveDishName(from request: SuggestRecipeRequest) -> String {
-        if let description = request.preference.recipe_description?.trimmingCharacters(in: .whitespacesAndNewlines),
-           !description.isEmpty {
-            return description
-        }
-
-        let mainIngredient = request.available_ingredients
-            .map { $0.name.trimmingCharacters(in: .whitespacesAndNewlines) }
-            .first { !$0.isEmpty }
-
-        let method = request.preference.cooking_method.trimmingCharacters(in: .whitespacesAndNewlines)
-
-        switch (method.isEmpty || method == "一般烹調", mainIngredient) {
-        case (false, .some(let ingredient)):
-            return "\(method)\(ingredient)"
-        case (false, .none):
-            return method
-        case (true, .some(let ingredient)):
-            return "\(ingredient)創意料理"
-        default:
-            return "AI 創意料理"
->>>>>>> 7095f2f3
         }
 
         return nil
